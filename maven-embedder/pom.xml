--- conflicted
+++ resolved
@@ -57,13 +57,6 @@
       <groupId>easymock</groupId>
       <artifactId>easymock</artifactId>
     </dependency>
-<<<<<<< HEAD
-    <dependency>
-      <groupId>commons-jxpath</groupId>
-      <artifactId>commons-jxpath</artifactId>
-    </dependency>
-=======
->>>>>>> 101dd853
   </dependencies>
 
   <build>
